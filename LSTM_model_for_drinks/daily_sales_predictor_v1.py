--- conflicted
+++ resolved
@@ -1,4 +1,3 @@
-<<<<<<< HEAD
 # V1 Model looking into 'Date', 'Total_Items_Sold', 'Day_of_Week', 'Is_Weekend'
 
 # %% 📦 Imports
@@ -128,206 +127,4 @@
 plt.ylabel('Predicted Values')
 
 plt.tight_layout()
-plt.show()
-=======
-# Combined LSTM Model: Incorporating both time context (Model 1) and sales pattern (Model 2)
-
-# %% 📦 Imports
-import pandas as pd
-import numpy as np
-import matplotlib.pyplot as plt
-from sklearn.preprocessing import MinMaxScaler
-from tensorflow.keras.models import Sequential
-from tensorflow.keras.layers import LSTM, Dense, Dropout
-from sklearn.metrics import mean_squared_error
-import os
-from tensorflow.keras.callbacks import ModelCheckpoint
-
-# %% 📁 Load and preprocess the dataset
-df = pd.read_csv("../data/cleaned_drink_sales_data.csv")
-df['Date'] = pd.to_datetime(df['Date'])
-df['Date_Only'] = df['Date'].dt.date
-
-# Aggregate to daily level
-daily = df.groupby('Date_Only').agg(
-    Total_Items_Sold=('# of Items', 'sum'),
-    Total_Revenue=('Amount', 'sum')
-).reset_index()
-
-daily['Date'] = pd.to_datetime(daily['Date_Only'])
-daily['Day_of_Week'] = daily['Date'].dt.dayofweek
-daily['Is_Weekend'] = daily['Day_of_Week'].isin([5, 6]).astype(int)
-
-# Only keep relevant columns
-data = daily[['Date', 'Total_Items_Sold', 'Day_of_Week', 'Is_Weekend']].copy()
-#%%
-print(data)
-# %% 📏 Normalize the features
-scalers = {}
-for col in ['Total_Items_Sold', 'Day_of_Week', 'Is_Weekend']:
-    scaler = MinMaxScaler()
-    data[col] = scaler.fit_transform(data[[col]])
-    scalers[col] = scaler
-
-# %% 🧩 Create sequences with multiple features
-def create_sequences(data, seq_len):
-    X, y = [], []
-    for i in range(len(data) - seq_len):
-        seq_x = data[i:i+seq_len]
-        seq_y = data[i+seq_len, 0]  # predict 'Total_Items_Sold'
-        X.append(seq_x)
-        y.append(seq_y)
-    return np.array(X), np.array(y)
-
-SEQ_LEN = 2
-feature_data = data[['Total_Items_Sold', 'Day_of_Week', 'Is_Weekend']].values
-X, y = create_sequences(feature_data, SEQ_LEN)
-
-# %% 🧪 Train/test split
-split = int(len(X) * 0.8)
-X_train, X_test = X[:split], X[split:]
-y_train, y_test = y[:split], y[split:]
-
-# %% 🧠 Build and compile the LSTM model
-model = Sequential()
-model.add(LSTM(64, input_shape=(SEQ_LEN, X.shape[2])))
-model.add(Dropout(0.2))
-model.add(Dense(32, activation='relu'))
-model.add(Dense(1))
-model.compile(optimizer='adam', loss='mse')
-
-# Define checkpoint callback to save best weights based on val_loss
-checkpoint_filepath = "best_weights_epoch7_valloss0.0103.weights.h5"
-model_checkpoint = ModelCheckpoint(
-    filepath=checkpoint_filepath,
-    monitor='val_loss',
-    save_best_only=True,
-    save_weights_only=True,
-    verbose=1
-)
-
-#%%
-# Train the model with the ModelCheckpoint callback
-history = model.fit(
-    X_train, y_train,
-    validation_data=(X_test, y_test),
-    epochs=30,
-    batch_size=16,
-    verbose=1,
-    callbacks=[model_checkpoint]
-)
-
-# %% 📉 Plot training history
-plt.plot(history.history['loss'], label='Train Loss')
-plt.plot(history.history['val_loss'], label='Val Loss')
-plt.title('Model Loss Over Epochs')
-plt.xlabel('Epoch')
-plt.ylabel('Loss')
-plt.legend()
-plt.grid()
-plt.show()
-
-#%%
-# Identify the best epoch from the training history
-best_val_loss = min(history.history['val_loss'])
-best_epoch = history.history['val_loss'].index(best_val_loss) + 1
-
-# Rename the checkpoint file to reflect best epoch and val_loss clearly
-final_weights_filename = f"best_weights_epoch{best_epoch}_valloss{best_val_loss:.4f}.weights.h5"
-os.rename(checkpoint_filepath, final_weights_filename)
-print(f"Weights saved as {final_weights_filename}")
-
-# %% 💾 Save training history to CSV
-loss_df = pd.DataFrame({
-    'epoch': range(1, len(history.history['loss']) + 1),
-    'train_loss': history.history['loss'],
-    'val_loss': history.history['val_loss']
-})
-print(loss_df)
-
-# %% 🔮 Predict and inverse transform
-y_pred = model.predict(X_test)
-y_pred_inv = scalers['Total_Items_Sold'].inverse_transform(y_pred.reshape(-1, 1))
-y_test_inv = scalers['Total_Items_Sold'].inverse_transform(y_test.reshape(-1, 1))
-
-# %% 📊 Plot predictions vs actual
-plt.figure(figsize=(12, 5))
-plt.plot(y_test_inv, label='Actual')
-plt.plot(y_pred_inv, label='Predicted')
-plt.title('Combined LSTM Forecast: Items Sold')
-plt.xlabel('Time Step')
-plt.ylabel('Items Sold')
-plt.legend()
-plt.grid()
-plt.show()
-
-# %% 🧾 Predict the next day's sales using the last sequence in the dataset
-last_seq = feature_data[-SEQ_LEN:]  # shape: (SEQ_LEN, features)
-last_seq = np.expand_dims(last_seq, axis=0)  # model expects shape (1, SEQ_LEN, features)
-
-# Predict
-next_pred_scaled = model.predict(last_seq)
-next_pred_actual = scalers['Total_Items_Sold'].inverse_transform(next_pred_scaled)[0][0]
-
-# Round to nearest 0.50 (no penny amounts)
-next_pred_rounded = round(next_pred_actual * 2) / 2
-
-print(f"📈 Predicted next day's total items sold: {next_pred_actual:.2f}")
-print(f"💰 Rounded to nearest $0.50: {next_pred_rounded:.2f}")
-
-# %% 📐 Error Metrics
-# %% 📐 Error Metrics
-from sklearn.metrics import mean_squared_error, mean_absolute_error
-
-print("Average Daily Items Sold:", df['# of Items'].sum() / df['Date_Only'].nunique())
-
-# Calculate error metrics
-mse = mean_squared_error(y_test_inv, y_pred_inv)
-rmse = np.sqrt(mse)
-mae = mean_absolute_error(y_test_inv, y_pred_inv)
-
-# Calculate MAPE with handling for zero values
-epsilon = 1e-10  # Small value to avoid division by zero
-mape = np.mean(np.abs((y_test_inv - y_pred_inv) / (y_test_inv + epsilon))) * 100
-
-print(f"📊 Mean Squared Error (MSE): {mse:.2f}")
-print(f"📉 Root Mean Square Error (RMSE): {rmse:.2f}")
-print(f"📏 Mean Absolute Error (MAE): {mae:.2f}")
-print(f"📈 Mean Absolute Percentage Error (MAPE): {mape:.2f}%")
-
-# %% 📊 Enhanced plot with error metrics
-plt.figure(figsize=(12, 5))
-plt.plot(y_test_inv, label='Actual')
-plt.plot(y_pred_inv, label='Predicted')
-plt.title(f'Combined LSTM Forecast: Items Sold (RMSE: {rmse:.2f}, MAE: {mae:.2f}, MAPE: {mape:.2f}%)')
-plt.xlabel('Time Step')
-plt.ylabel('Items Sold')
-plt.legend()
-plt.grid()
-plt.show()
-
-# %% 📊 Error distribution visualization
-plt.figure(figsize=(12, 5))
-errors = y_test_inv.flatten() - y_pred_inv.flatten()
-
-# Histogram of errors
-plt.subplot(1, 2, 1)
-plt.hist(errors, bins=20, alpha=0.7)
-plt.axvline(x=0, color='r', linestyle='--')
-plt.title('Error Distribution')
-plt.xlabel('Prediction Error')
-plt.ylabel('Frequency')
-
-# Scatter plot of actual vs predicted
-plt.subplot(1, 2, 2)
-plt.scatter(y_test_inv, y_pred_inv, alpha=0.5)
-plt.plot([y_test_inv.min(), y_test_inv.max()], [y_test_inv.min(), y_test_inv.max()], 'r--')
-plt.title('Actual vs Predicted')
-plt.xlabel('Actual Values')
-plt.ylabel('Predicted Values')
-
-plt.tight_layout()
-plt.show()
-
-# %%
->>>>>>> 5e40c186
+plt.show()